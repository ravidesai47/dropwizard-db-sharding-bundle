--- conflicted
+++ resolved
@@ -20,9 +20,7 @@
 import com.google.common.collect.ImmutableList;
 import com.google.common.collect.ImmutableMap;
 import com.google.common.collect.Lists;
-<<<<<<< HEAD
 import io.appform.dropwizard.sharding.dao.testdata.entities.*;
-=======
 import io.appform.dropwizard.sharding.ShardInfoProvider;
 import io.appform.dropwizard.sharding.config.ShardingBundleOptions;
 import io.appform.dropwizard.sharding.dao.listeners.TestListenerFactory;
@@ -30,7 +28,6 @@
 import io.appform.dropwizard.sharding.dao.testdata.entities.Phone;
 import io.appform.dropwizard.sharding.dao.testdata.entities.TestEntity;
 import io.appform.dropwizard.sharding.dao.testdata.entities.Transaction;
->>>>>>> eaf6b878
 import io.appform.dropwizard.sharding.sharding.BalancedShardManager;
 import io.appform.dropwizard.sharding.sharding.ShardManager;
 import io.appform.dropwizard.sharding.sharding.impl.ConsistentHashBucketIdExtractor;
@@ -96,24 +93,19 @@
         final ShardCalculator<String> shardCalculator = new ShardCalculator<>(shardManager,
                                                                               new ConsistentHashBucketIdExtractor<>(
                                                                                       shardManager));
-<<<<<<< HEAD
-        lookupDao = new LookupDao<>(sessionFactories, TestEntity.class, shardCalculator);
-        lookupDaoForAI = new LookupDao<>(sessionFactories, TestEntityWithAIId.class, shardCalculator);
-        phoneDao = new LookupDao<>(sessionFactories, Phone.class, shardCalculator);
-        transactionDao = new RelationalDao<>(sessionFactories, Transaction.class, shardCalculator);
-        auditDao = new RelationalDao<>(sessionFactories, Audit.class, shardCalculator);
-=======
+
         final ShardingBundleOptions shardingOptions= new ShardingBundleOptions();
         final ShardInfoProvider shardInfoProvider = new ShardInfoProvider("default");
         lookupDao = new LookupDao<>(sessionFactories, TestEntity.class, shardCalculator, shardingOptions,
                shardInfoProvider, Lists.newArrayList(new TestListenerFactory()));
+        lookupDaoForAI = new LookupDao<>(sessionFactories, TestEntityWithAIId.class, shardCalculator, shardingOptions,
+                                         shardInfoProvider, Lists.newArrayList(new TestListenerFactory()));
         phoneDao = new LookupDao<>(sessionFactories, Phone.class, shardCalculator, shardingOptions,
                 shardInfoProvider, new ArrayList<>());
         transactionDao = new RelationalDao<>(sessionFactories, Transaction.class, shardCalculator,
                 shardInfoProvider, new ArrayList<>());
         auditDao = new RelationalDao<>(sessionFactories, Audit.class, shardCalculator,
                 shardInfoProvider, new ArrayList<>());
->>>>>>> eaf6b878
     }
 
     @After
