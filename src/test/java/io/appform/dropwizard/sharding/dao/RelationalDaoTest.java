--- conflicted
+++ resolved
@@ -24,11 +24,8 @@
 import io.appform.dropwizard.sharding.dao.interceptors.EntityClassThreadLocalObserver;
 import io.appform.dropwizard.sharding.dao.interceptors.InterceptorTestUtil;
 import io.appform.dropwizard.sharding.dao.testdata.entities.RelationalEntity;
-<<<<<<< HEAD
 import io.appform.dropwizard.sharding.dao.testdata.entities.RelationalEntityWithAIKey;
-=======
 import io.appform.dropwizard.sharding.observers.internal.TerminalTransactionObserver;
->>>>>>> d43883ee
 import io.appform.dropwizard.sharding.sharding.BalancedShardManager;
 import io.appform.dropwizard.sharding.sharding.ShardManager;
 import io.appform.dropwizard.sharding.sharding.impl.ConsistentHashBucketIdExtractor;
@@ -87,20 +84,19 @@
                                             RelationalEntity.class,
                                             new ShardCalculator<>(shardManager,
                                                                   new ConsistentHashBucketIdExtractor<>(shardManager)),
-<<<<<<< HEAD
-                shardInfoProvider, Lists.newArrayList(new TestListenerFactory()));
+                                            shardInfoProvider,
+                                            new EntityClassThreadLocalObserver(
+                                                    new DaoClassLocalObserver(
+                                                            new TerminalTransactionObserver())));
         relationalWithAIDao = new RelationalDao<>(sessionFactories,
                                                   RelationalEntityWithAIKey.class,
                                                   new ShardCalculator<>(shardManager,
                                                                         new ConsistentHashBucketIdExtractor<>(
                                                                                 shardManager)),
-                                                  shardInfoProvider, Lists.newArrayList(new TestListenerFactory()));
-=======
-                                            shardInfoProvider,
-                                            new EntityClassThreadLocalObserver(
-                                                    new DaoClassLocalObserver(
-                                                            new TerminalTransactionObserver())));
->>>>>>> d43883ee
+                                                  shardInfoProvider,
+                                                  new EntityClassThreadLocalObserver(
+                                                          new DaoClassLocalObserver(
+                                                                  new TerminalTransactionObserver())));
     }
 
     @After
