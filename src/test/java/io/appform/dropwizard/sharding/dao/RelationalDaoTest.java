/*
 * Copyright 2016 Santanu Sinha <santanu.sinha@gmail.com>
 *
 * Licensed under the Apache License, Version 2.0 (the "License");
 * you may not use this file except in compliance with the License.
 * You may obtain a copy of the License at
 *
 * http://www.apache.org/licenses/LICENSE-2.0
 *
 * Unless required by applicable law or agreed to in writing, software
 * distributed under the License is distributed on an "AS IS" BASIS,
 * WITHOUT WARRANTIES OR CONDITIONS OF ANY KIND, either express or implied.
 * See the License for the specific language governing permissions and
 * limitations under the License.
 *
 */

package io.appform.dropwizard.sharding.dao;

import com.google.common.collect.ImmutableMap;
import com.google.common.collect.Lists;
import io.appform.dropwizard.sharding.ShardInfoProvider;
import io.appform.dropwizard.sharding.dao.interceptors.DaoClassLocalObserver;
import io.appform.dropwizard.sharding.dao.interceptors.EntityClassThreadLocalObserver;
import io.appform.dropwizard.sharding.dao.interceptors.InterceptorTestUtil;
import io.appform.dropwizard.sharding.dao.testdata.entities.RelationalEntity;
import io.appform.dropwizard.sharding.dao.testdata.entities.RelationalEntityWithAIKey;
import io.appform.dropwizard.sharding.observers.internal.TerminalTransactionObserver;
import io.appform.dropwizard.sharding.scroll.ScrollResult;
import io.appform.dropwizard.sharding.sharding.BalancedShardManager;
import io.appform.dropwizard.sharding.sharding.ShardManager;
import io.appform.dropwizard.sharding.sharding.impl.ConsistentHashBucketIdExtractor;
import io.appform.dropwizard.sharding.utils.ShardCalculator;
import lombok.val;
import org.apache.commons.lang3.RandomUtils;
import org.hibernate.SessionFactory;
import org.hibernate.boot.registry.StandardServiceRegistry;
import org.hibernate.boot.registry.StandardServiceRegistryBuilder;
import org.hibernate.cfg.Configuration;
import org.hibernate.criterion.DetachedCriteria;
import org.hibernate.criterion.Property;
import org.junit.jupiter.api.AfterEach;
import org.junit.jupiter.api.Assertions;
import org.junit.jupiter.api.BeforeEach;
import org.junit.jupiter.api.Test;
import org.slf4j.MDC;

import java.util.Collection;
import java.util.HashSet;
import java.util.List;
import java.util.UUID;
import java.util.stream.Collectors;
import java.util.stream.IntStream;

import static org.junit.jupiter.api.Assertions.*;

public class RelationalDaoTest {

    private final List<SessionFactory> sessionFactories = Lists.newArrayList();
    private RelationalDao<RelationalEntity> relationalDao;
    private RelationalDao<RelationalEntityWithAIKey> relationalWithAIDao;

    private ShardManager shardManager;
    private ShardCalculator<String> shardCalculator;

    private SessionFactory buildSessionFactory(String dbName) {
        Configuration configuration = new Configuration();
        configuration.setProperty("hibernate.dialect",
                                  "org.hibernate.dialect.H2Dialect");
        configuration.setProperty("hibernate.connection.driver_class",
                                  "org.h2.Driver");
        configuration.setProperty("hibernate.connection.url", "jdbc:h2:mem:" + dbName);
        configuration.setProperty("hibernate.hbm2ddl.auto", "create");
        configuration.setProperty("hibernate.current_session_context_class", "managed");
        configuration.addAnnotatedClass(RelationalEntity.class);
        configuration.addAnnotatedClass(RelationalEntityWithAIKey.class);

        StandardServiceRegistry serviceRegistry
                = new StandardServiceRegistryBuilder().applySettings(
                        configuration.getProperties())
                .build();
        return configuration.buildSessionFactory(serviceRegistry);
    }

    @BeforeEach
    public void before() {
        for (int i = 0; i < 16; i++) {
            sessionFactories.add(buildSessionFactory(String.format("db_%d", i)));
        }
        this.shardManager = new BalancedShardManager(sessionFactories.size());
        this.shardCalculator = new ShardCalculator<>(shardManager, new ConsistentHashBucketIdExtractor<>(shardManager));
        final ShardInfoProvider shardInfoProvider = new ShardInfoProvider("default");
        relationalDao = new RelationalDao<>(sessionFactories,
<<<<<<< HEAD
                                            RelationalEntity.class,
                                            new ShardCalculator<>(shardManager,
                                                                  new ConsistentHashBucketIdExtractor<>(shardManager)),
                                            shardInfoProvider,
                                            new EntityClassThreadLocalObserver(
                                                    new DaoClassLocalObserver(
                                                            new TerminalTransactionObserver())));
        relationalWithAIDao = new RelationalDao<>(sessionFactories,
                                                  RelationalEntityWithAIKey.class,
                                                  new ShardCalculator<>(shardManager,
                                                                        new ConsistentHashBucketIdExtractor<>(
                                                                                shardManager)),
                                                  shardInfoProvider,
                                                  new EntityClassThreadLocalObserver(
                                                          new DaoClassLocalObserver(
                                                                  new TerminalTransactionObserver())));

=======
                RelationalEntity.class,
                this.shardCalculator,
                shardInfoProvider,
                new EntityClassThreadLocalObserver(
                        new DaoClassLocalObserver(
                                new TerminalTransactionObserver())));
>>>>>>> a2048f14
    }

    @AfterEach
    public void after() {
        sessionFactories.forEach(SessionFactory::close);
    }

    @Test
    public void testBulkSave() throws Exception {
        String key = "testPhone";
        RelationalEntity entityOne = RelationalEntity.builder()
                .key("1")
                .value("abcd")
                .build();
        RelationalEntity entityTwo = RelationalEntity.builder()
                .key("2")
                .value("abcd")
                .build();
        relationalDao.saveAll(key, Lists.newArrayList(entityOne, entityTwo));
        List<RelationalEntity> entities = relationalDao.select(key,
                                                               DetachedCriteria.forClass(RelationalEntity.class),
                                                               0,
                                                               10);
        assertEquals(2, entities.size());

    }

    @Test
    public void testCreateOrUpdate() throws Exception {
        val saved = relationalWithAIDao.createOrUpdate("parent",
                                                       DetachedCriteria.forClass(RelationalEntityWithAIKey.class)
                                                               .add(Property.forName("key").eq("testId")),
                                                       e -> e.setValue("Some Other Text"),
                                                       () -> RelationalEntityWithAIKey.builder()
                                                               .key("testId")
                                                               .value("Some New Text")
                                                               .build())
                .orElse(null);
        assertNotNull(saved);
        assertEquals("Some New Text", saved.getValue());

        val updated = relationalWithAIDao.createOrUpdate("parent",
                                                         DetachedCriteria.forClass(RelationalEntityWithAIKey.class)
                                                                 .add(Property.forName("key").eq("testId")),
                                                         e -> e.setValue("Some Other Text"),
                                                         () -> RelationalEntityWithAIKey.builder()
                                                                 .key("testId")
                                                                 .value("Some New Text")
                                                                 .build())
                .orElse(null); ;
        assertNotNull(updated);
        assertEquals(saved.getId(), updated.getId());
        assertEquals("Some Other Text", updated.getValue());
    }

    @Test
    public void testUpdateUsingQuery() throws Exception {
        val relationalKey = UUID.randomUUID().toString();

        val entityOne = RelationalEntity.builder()
                .key("1")
                .keyTwo("1")
                .value(UUID.randomUUID().toString())
                .build();
        relationalDao.save(relationalKey, entityOne);

        val entityTwo = RelationalEntity.builder()
                .key("2")
                .keyTwo("2")
                .value(UUID.randomUUID().toString())
                .build();
        relationalDao.save(relationalKey, entityTwo);

        val entityThree = RelationalEntity.builder()
                .key("3")
                .keyTwo("2")
                .value(UUID.randomUUID().toString())
                .build();
        relationalDao.save(relationalKey, entityThree);


        val newValue = UUID.randomUUID().toString();
        int rowsUpdated = relationalDao.updateUsingQuery(relationalKey,
                                                         UpdateOperationMeta.builder()
                                                                 .queryName("testUpdateUsingKeyTwo")
                                                                 .params(ImmutableMap.of("keyTwo", "2",
                                                                                         "value", newValue))
                                                                 .build()
                                                        );
        assertEquals(2, rowsUpdated);

        val persistedEntityTwo = relationalDao.get(relationalKey, "2").orElse(null);
        assertNotNull(persistedEntityTwo);
        assertEquals(newValue, persistedEntityTwo.getValue());

        val persistedEntityThree = relationalDao.get(relationalKey, "3").orElse(null);
        assertNotNull(persistedEntityThree);
        assertEquals(newValue, persistedEntityThree.getValue());


    }

    @Test
    public void testUpdateUsingQueryNoRowUpdated() throws Exception {
        val relationalKey = UUID.randomUUID().toString();

        val entityOne = RelationalEntity.builder()
                .key("1")
                .keyTwo("1")
                .value(UUID.randomUUID().toString())
                .build();
        relationalDao.save(relationalKey, entityOne);

        val entityTwo = RelationalEntity.builder()
                .key("2")
                .keyTwo("2")
                .value(UUID.randomUUID().toString())
                .build();
        relationalDao.save(relationalKey, entityTwo);

        val entityThree = RelationalEntity.builder()
                .key("3")
                .keyTwo("2")
                .value(UUID.randomUUID().toString())
                .build();
        relationalDao.save(relationalKey, entityThree);


        val newValue = UUID.randomUUID().toString();
        int rowsUpdated = relationalDao.updateUsingQuery(relationalKey,
                                                         UpdateOperationMeta.builder()
                                                                 .queryName("testUpdateUsingKeyTwo")
                                                                 .params(ImmutableMap.of("keyTwo",
                                                                                         UUID.randomUUID().toString(),
                                                                                         "value",
                                                                                         newValue))
                                                                 .build()
                                                        );
        assertEquals(0, rowsUpdated);


        val persistedEntityOne = relationalDao.get(relationalKey, "1").orElse(null);
        assertNotNull(persistedEntityOne);
        assertEquals(entityOne.getValue(), persistedEntityOne.getValue());

        val persistedEntityTwo = relationalDao.get(relationalKey, "2").orElse(null);
        assertNotNull(persistedEntityTwo);
        assertEquals(entityTwo.getValue(), persistedEntityTwo.getValue());

        val persistedEntityThree = relationalDao.get(relationalKey, "3").orElse(null);
        assertNotNull(persistedEntityThree);
        assertEquals(entityThree.getValue(), persistedEntityThree.getValue());
    }

    @Test
    public void testSaveWithInterceptors() throws Exception {
        val relationalKey = UUID.randomUUID().toString();

        val entityOne = RelationalEntity.builder()
                .key("1")
                .keyTwo("1")
                .value(UUID.randomUUID().toString())
                .build();
        MDC.clear();
        relationalDao.save(relationalKey, entityOne);
        InterceptorTestUtil.validateThreadLocal(RelationalDao.class, RelationalEntity.class);
    }

    @Test
<<<<<<< HEAD
    public void testScrolling() {
        val ids = new HashSet<String>();
        IntStream.range(1, 1_000)
                .forEach(i -> {
                    try {
                        val id = Integer.toString(i);
                        ids.add(id);
                        relationalDao.save(UUID.randomUUID().toString(),
                                           RelationalEntity.builder()
                                                   .key(id)
                                                   .value("abcd" + i)
                                                   .build());
                    }
                    catch (Exception e) {
                        throw new RuntimeException(e);
                    }
                });
        {
            var nextPtr = (ScrollResult<RelationalEntity>) null;
            val receivedIds = new HashSet<String>();

            do {
                nextPtr = relationalDao.scrollUp(DetachedCriteria.forClass(RelationalEntity.class),
                                                 null == nextPtr ? null : nextPtr.getPointer(), 5, "key");
                nextPtr.getResult().forEach(e -> receivedIds.add(e.getKey()));
            }
            while (!nextPtr.getResult().isEmpty());
            assertEquals(ids, receivedIds);
        }
        {
            var nextPtr = (ScrollResult<RelationalEntity>) null;
            val receivedIds = new HashSet<String>();

            do {
                nextPtr = relationalDao.scrollDown(DetachedCriteria.forClass(RelationalEntity.class),
                                                 null == nextPtr ? null : nextPtr.getPointer(), 5, "key");
                nextPtr.getResult().forEach(e -> receivedIds.add(e.getKey()));
            }
            while (!nextPtr.getResult().isEmpty());
            assertEquals(ids, receivedIds);
        }
    }

    @Test
    public void testMultiShardRun() {
        val ids = new HashSet<String>();
        IntStream.range(1, 1_000)
                .forEach(i -> {
                    try {
                        val id = Integer.toString(i);
                        ids.add(id);
                        relationalDao.save(UUID.randomUUID().toString(),
                                           RelationalEntity.builder()
                                                   .key(id)
                                                   .value("abcd" + i)
                                                   .build());
                    }
                    catch (Exception e) {
                        throw new RuntimeException(e);
                    }
                });
        assertEquals(ids, relationalDao.run(DetachedCriteria.forClass(RelationalEntity.class))
                .values()
                .stream()
                .flatMap(Collection::stream)
                .map(v -> ((RelationalEntity)v).getKey())
                .collect(Collectors.toSet()));
=======
    public void testPersistenceAndQueryOnSameShard() throws Exception {
        val numOfRecords = 100;
        val relationalKeys = generateIdsInSameShard(numOfRecords);
        for (String relationalKey : relationalKeys) {
            relationalDao.save(relationalKey, RelationalEntity.builder()
                    .key(relationalKey)
                    .keyTwo(relationalKey)
                    .value(UUID.randomUUID().toString())
                    .build());
        }

        /* Test that the same shard has all the records by selecting any key at random and using it to fetch all
         records */

        val randomRelationalKey = relationalKeys.get(RandomUtils.nextInt(0, relationalKeys.size()));
        long count = relationalDao.count(randomRelationalKey, (queryRoot, query, criteriaBuilder) -> {
        });
        Assertions.assertEquals(numOfRecords, count);

        /*
        Basic filter test to check equality constraint through QuerySpec
         */
        List<RelationalEntity> queryResultOne = relationalDao.select(randomRelationalKey,
                (queryRoot, query, criteriaBuilder)
                        -> query.where(criteriaBuilder.equal(queryRoot.get("keyTwo"), randomRelationalKey)), 0, numOfRecords);
        Assertions.assertEquals(1, queryResultOne.size());

        /*
        Basic filter test to check in-equality constraint through QuerySpec
         */
        List<RelationalEntity> queryResultTwo = relationalDao.select(randomRelationalKey,
                (queryRoot, query, criteriaBuilder)
                        -> query.where(criteriaBuilder.notEqual(queryRoot.get("keyTwo"), randomRelationalKey)), 0, numOfRecords);
        Assertions.assertEquals(numOfRecords - 1, queryResultTwo.size());

        /*
        Basic filter test to check multiple predicates through QuerySpec
         */
        List<RelationalEntity> queryResultThree = relationalDao.select(randomRelationalKey,
                (queryRoot, query, criteriaBuilder) ->
                        query.where(
                                criteriaBuilder.and(
                                        criteriaBuilder.equal(queryRoot.get("key"), randomRelationalKey),
                                        criteriaBuilder.notEqual(queryRoot.get("keyTwo"), randomRelationalKey)
                                )
                        ), 0, numOfRecords);
        Assertions.assertEquals(0, queryResultThree.size());
    }


    private List<String> generateIdsInSameShard(final int numIdsToBeGenerated) {
        int expectedShardIndex = RandomUtils.nextInt(0, sessionFactories.size());
        return generateIdsInSameShard(expectedShardIndex, numIdsToBeGenerated);
    }

    private List<String> generateIdsInSameShard(int expectedShardIndex, int numIdsToBeGenerated) {
        return IntStream.range(0, numIdsToBeGenerated)
                .mapToObj(value -> {
                    while (true) {
                        String id = UUID.randomUUID().toString();
                        if (shardCalculator.shardId(id) == expectedShardIndex) {
                            return id;
                        }
                    }
                })
                .collect(Collectors.toList());
>>>>>>> a2048f14
    }
}<|MERGE_RESOLUTION|>--- conflicted
+++ resolved
@@ -91,7 +91,12 @@
         this.shardCalculator = new ShardCalculator<>(shardManager, new ConsistentHashBucketIdExtractor<>(shardManager));
         final ShardInfoProvider shardInfoProvider = new ShardInfoProvider("default");
         relationalDao = new RelationalDao<>(sessionFactories,
-<<<<<<< HEAD
+                RelationalEntity.class,
+                this.shardCalculator,
+                shardInfoProvider,
+                new EntityClassThreadLocalObserver(
+                        new DaoClassLocalObserver(
+                                new TerminalTransactionObserver())));
                                             RelationalEntity.class,
                                             new ShardCalculator<>(shardManager,
                                                                   new ConsistentHashBucketIdExtractor<>(shardManager)),
@@ -109,14 +114,6 @@
                                                           new DaoClassLocalObserver(
                                                                   new TerminalTransactionObserver())));
 
-=======
-                RelationalEntity.class,
-                this.shardCalculator,
-                shardInfoProvider,
-                new EntityClassThreadLocalObserver(
-                        new DaoClassLocalObserver(
-                                new TerminalTransactionObserver())));
->>>>>>> a2048f14
     }
 
     @AfterEach
@@ -286,7 +283,6 @@
     }
 
     @Test
-<<<<<<< HEAD
     public void testScrolling() {
         val ids = new HashSet<String>();
         IntStream.range(1, 1_000)
@@ -354,73 +350,5 @@
                 .flatMap(Collection::stream)
                 .map(v -> ((RelationalEntity)v).getKey())
                 .collect(Collectors.toSet()));
-=======
-    public void testPersistenceAndQueryOnSameShard() throws Exception {
-        val numOfRecords = 100;
-        val relationalKeys = generateIdsInSameShard(numOfRecords);
-        for (String relationalKey : relationalKeys) {
-            relationalDao.save(relationalKey, RelationalEntity.builder()
-                    .key(relationalKey)
-                    .keyTwo(relationalKey)
-                    .value(UUID.randomUUID().toString())
-                    .build());
-        }
-
-        /* Test that the same shard has all the records by selecting any key at random and using it to fetch all
-         records */
-
-        val randomRelationalKey = relationalKeys.get(RandomUtils.nextInt(0, relationalKeys.size()));
-        long count = relationalDao.count(randomRelationalKey, (queryRoot, query, criteriaBuilder) -> {
-        });
-        Assertions.assertEquals(numOfRecords, count);
-
-        /*
-        Basic filter test to check equality constraint through QuerySpec
-         */
-        List<RelationalEntity> queryResultOne = relationalDao.select(randomRelationalKey,
-                (queryRoot, query, criteriaBuilder)
-                        -> query.where(criteriaBuilder.equal(queryRoot.get("keyTwo"), randomRelationalKey)), 0, numOfRecords);
-        Assertions.assertEquals(1, queryResultOne.size());
-
-        /*
-        Basic filter test to check in-equality constraint through QuerySpec
-         */
-        List<RelationalEntity> queryResultTwo = relationalDao.select(randomRelationalKey,
-                (queryRoot, query, criteriaBuilder)
-                        -> query.where(criteriaBuilder.notEqual(queryRoot.get("keyTwo"), randomRelationalKey)), 0, numOfRecords);
-        Assertions.assertEquals(numOfRecords - 1, queryResultTwo.size());
-
-        /*
-        Basic filter test to check multiple predicates through QuerySpec
-         */
-        List<RelationalEntity> queryResultThree = relationalDao.select(randomRelationalKey,
-                (queryRoot, query, criteriaBuilder) ->
-                        query.where(
-                                criteriaBuilder.and(
-                                        criteriaBuilder.equal(queryRoot.get("key"), randomRelationalKey),
-                                        criteriaBuilder.notEqual(queryRoot.get("keyTwo"), randomRelationalKey)
-                                )
-                        ), 0, numOfRecords);
-        Assertions.assertEquals(0, queryResultThree.size());
-    }
-
-
-    private List<String> generateIdsInSameShard(final int numIdsToBeGenerated) {
-        int expectedShardIndex = RandomUtils.nextInt(0, sessionFactories.size());
-        return generateIdsInSameShard(expectedShardIndex, numIdsToBeGenerated);
-    }
-
-    private List<String> generateIdsInSameShard(int expectedShardIndex, int numIdsToBeGenerated) {
-        return IntStream.range(0, numIdsToBeGenerated)
-                .mapToObj(value -> {
-                    while (true) {
-                        String id = UUID.randomUUID().toString();
-                        if (shardCalculator.shardId(id) == expectedShardIndex) {
-                            return id;
-                        }
-                    }
-                })
-                .collect(Collectors.toList());
->>>>>>> a2048f14
     }
 }