--- conflicted
+++ resolved
@@ -9,11 +9,7 @@
     <logger name="org.hibernate" level="ERROR"/>
     <logger name="org.hibernate.SQL" level="ERROR"/>
     <logger name="io.appform" level="DEBUG"/>
-<<<<<<< HEAD
     <logger name="org.hibernate.engine.transaction.internal.TransactionImpl" level="INFO" />
-=======
-    <logger name="org.hibernate.engine.transaction.internal.TransactionImpl" level="DEBUG"/>
->>>>>>> 018eb3fd
     <root level="ALL">
         <appender-ref ref="STDOUT"/>
     </root>
