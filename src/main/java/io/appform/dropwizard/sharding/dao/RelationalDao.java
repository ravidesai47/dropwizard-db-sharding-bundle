--- conflicted
+++ resolved
@@ -20,7 +20,9 @@
 import com.google.common.base.Preconditions;
 import com.google.common.collect.ImmutableList;
 import io.appform.dropwizard.sharding.ShardInfoProvider;
+import io.appform.dropwizard.sharding.dao.operations.OpContext;
 import io.appform.dropwizard.sharding.dao.operations.Run;
+import io.appform.dropwizard.sharding.dao.operations.RunWithCriteria;
 import io.appform.dropwizard.sharding.dao.operations.Save;
 import io.appform.dropwizard.sharding.dao.operations.SelectAndUpdate;
 import io.appform.dropwizard.sharding.dao.operations.UpdateByQuery;
@@ -44,11 +46,7 @@
 import io.appform.dropwizard.sharding.utils.InternalUtils;
 import io.appform.dropwizard.sharding.utils.ShardCalculator;
 import io.dropwizard.hibernate.AbstractDAO;
-<<<<<<< HEAD
-import lombok.Getter;
-=======
 import lombok.*;
->>>>>>> 52f14cfd
 import lombok.extern.slf4j.Slf4j;
 import org.apache.commons.lang3.reflect.FieldUtils;
 import org.hibernate.*;
@@ -435,12 +433,13 @@
                 .boxed()
                 .collect(Collectors.toMap(Function.identity(), shardId -> {
                     final RelationalDaoPriv dao = daos.get(shardId);
+                    OpContext<List> opContext = RunWithCriteria.<List>builder()
+                        .detachedCriteria(criteria).handler(dao::run).build();
                     return transactionExecutor.execute(dao.sessionFactory,
                                                        true,
-                                                       dao::run,
-                                                       criteria,
                                                        "run",
-                                                       shardId);
+                                                        opContext,
+                                                        shardId);
                 }));
         return translator.apply(output);
     }
@@ -542,10 +541,16 @@
         U parent,
         Function<U, T> entityGenerator) {
         final RelationalDaoPriv dao = daos.get(context.getShardId());
+        final SelectParam selectParam = SelectParam.builder()
+            .criteria(criteria)
+            .start(0)
+            .numRows(1)
+            .build();
+
         val opContext = CreateOrUpdateInLockedContext.<T, U>builder()
             .lockedEntity(parent)
-            .getter(dao::get)
-            .criteria(criteria)
+            .selector(dao::select)
+            .selectParam(selectParam)
             .entityGenerator(entityGenerator)
             .saver(dao::save)
             .mutator(updater)
@@ -553,62 +558,11 @@
             .build();
 
         try {
-<<<<<<< HEAD
             return transactionExecutor.execute(context.getSessionFactory(),
                 true,
                 "createOrUpdate",
                 opContext,
                 context.getShardId(), false);
-=======
-            final SelectParamPriv selectParam = SelectParamPriv.builder()
-                    .criteria(criteria)
-                    .start(0)
-                    .numRows(1)
-                    .build();
-
-            return transactionExecutor.<List<T>, SelectParamPriv, Boolean>execute(context.getSessionFactory(),
-                                                                                  true,
-                                                                                  dao::select,
-                                                                                  selectParam,
-                                                                                  (List<T> entityList) -> {
-                                                                                      if (entityList == null || entityList.isEmpty()) {
-                                                                                          Preconditions.checkNotNull(
-                                                                                                  entityGenerator,
-                                                                                                  "Entity generator " +
-                                                                                                          "can't be " +
-                                                                                                          "null");
-                                                                                          final T newEntity =
-                                                                                                  entityGenerator.apply(
-                                                                                                          parent);
-                                                                                          Preconditions.checkNotNull(
-                                                                                                  newEntity,
-                                                                                                  "Generated entity " +
-                                                                                                          "can't be " +
-                                                                                                          "null");
-                                                                                          dao.save(newEntity);
-                                                                                          return true;
-                                                                                      }
-
-                                                                                      final T oldEntity =
-                                                                                              entityList.get(
-                                                                                                      0);
-                                                                                      if (null == oldEntity) {
-                                                                                          return false;
-                                                                                      }
-                                                                                      final T newEntity =
-                                                                                              updater.apply(
-                                                                                                      oldEntity);
-                                                                                      if (null == newEntity) {
-                                                                                          return false;
-                                                                                      }
-                                                                                      dao.update(oldEntity,
-                                                                                                 newEntity);
-                                                                                      return true;
-                                                                                  },
-                                                                                  false,
-                                                                                  "createOrUpdate",
-                                                                                  context.getShardId());
->>>>>>> 52f14cfd
         }
         catch (Exception e) {
             throw new RuntimeException("Error updating entity with criteria: " + criteria, e);
@@ -652,9 +606,8 @@
             int numResults,
             Function<List<T>, U> handler) throws Exception {
 
-<<<<<<< HEAD
-            int shardId = shardCalculator.shardId(parentKey);
-            RelationalDaoPriv dao = daos.get(shardId);
+        int shardId = shardCalculator.shardId(parentKey);
+        RelationalDaoPriv dao = daos.get(shardId);
         val opContext = Select.<T, U>builder()
             .getter(dao::select)
             .criteria(criteria)
@@ -663,122 +616,34 @@
             .afterSelect(handler).build();
 
         return transactionExecutor.execute(dao.sessionFactory,
-                                               true,
-                                             "select",
-                                             opContext,
-                                               shardId);
-        }
-
-        public long count (String parentKey, DetachedCriteria criteria){
-            int shardId = shardCalculator.shardId(parentKey);
-            RelationalDaoPriv dao = daos.get(shardId);
-            val opContext = Count.builder().counter(dao::count).criteria(criteria).build();
-            return transactionExecutor.<Long>execute(dao.sessionFactory,
-                                                                       true,
-                "count", opContext,
-                                                                       shardId);
-        }
-
-
-        public boolean exists (String parentKey, Object key){
-            int shardId = shardCalculator.shardId(parentKey);
-            RelationalDaoPriv dao = daos.get(shardId);
-            val opContext = Get.<T, T>builder()
-                .criteria(dao.getDetachedCriteria(key))
-                .getter(dao::get).build();
-            Optional<T>
-                result = Optional.ofNullable(transactionExecutor.execute(dao.sessionFactory,
-                                                                                  true,
-                                                                                  "exists",
-                                                                                  opContext,
-                                                                                  shardId));
-            return result.isPresent();
-        }
-
-        /**
-         * Queries using the specified criteria across all shards and returns the counts of rows satisfying
-         * the criteria.
-         * <b>Note:</b> This method runs the query serially and it's usage is not recommended.
-         *
-         * @param criteria The select criteria
-         * @return List of counts in each shard
-         */
-        public List<Long> countScatterGather (DetachedCriteria criteria){
-
-            return IntStream.range(0, daos.size())
-                    .mapToObj(shardId -> {
-                        val dao = daos.get(shardId);
-                        try {
-                            val opContext = Count.builder()
-                                .counter(dao::count).criteria(criteria).build();
-                            return transactionExecutor.execute(dao.sessionFactory, true,
-                                "countScatterGather", opContext, shardId);
-                        }
-                        catch (Exception e) {
-                            throw new RuntimeException(e);
-                        }
-                    }).collect(Collectors.toList());
-        }
-
-        public List<T> scatterGather (DetachedCriteria criteria,int start, int numRows){
-            return IntStream.range(0, daos.size())
-                    .mapToObj(shardId -> {
-                        val dao = daos.get(shardId);
-                        try {
-                            val opContext = Select.<T, List<T>>builder()
-                                .getter(dao::select)
-                                .criteria(criteria)
-                                .start(start)
-                                .numRows(numRows).build();
-                            return transactionExecutor.execute(dao.sessionFactory,
-                                                               true,
-                                                               "scatterGather",
-                                                               opContext,
-                                                               shardId);
-                        }
-                        catch (Exception e) {
-                            throw new RuntimeException(e);
-                        }
-                    }).flatMap(Collection::stream).collect(Collectors.toList());
-        }
-=======
-        int shardId = shardCalculator.shardId(parentKey);
-        RelationalDaoPriv dao = daos.get(shardId);
-        SelectParamPriv selectParam = SelectParamPriv.<T>builder()
-                .criteria(criteria)
-                .start(first)
-                .numRows(numResults)
-                .build();
-        return transactionExecutor.execute(dao.sessionFactory,
-                                           true,
-                                           dao::select,
-                                           selectParam,
-                                           handler,
-                                           "select",
-                                           shardId);
-    }
-
-    public long count(String parentKey, DetachedCriteria criteria) {
-        int shardId = shardCalculator.shardId(parentKey);
-        RelationalDaoPriv dao = daos.get(shardId);
-        return transactionExecutor.<Long, DetachedCriteria>execute(dao.sessionFactory,
-                                                                   true,
-                                                                   dao::count,
-                                                                   criteria,
-                                                                   "count",
-                                                                   shardId);
-    }
-
-
-    public boolean exists(String parentKey, Object key) {
-        int shardId = shardCalculator.shardId(parentKey);
-        RelationalDaoPriv dao = daos.get(shardId);
-        Optional<T> result = transactionExecutor.<T, Object>executeAndResolve(dao.sessionFactory,
-                                                                              true,
-                                                                              dao::get,
-                                                                              key,
-                                                                              "exists",
-                                                                              shardId);
+            true,
+            "select",
+            opContext,
+            shardId);
+    }
+
+    public long count (String parentKey, DetachedCriteria criteria){
+        int shardId = shardCalculator.shardId(parentKey);
+        RelationalDaoPriv dao = daos.get(shardId);
+        val opContext = Count.builder().counter(dao::count).criteria(criteria).build();
+        return transactionExecutor.<Long>execute(dao.sessionFactory,
+            true,
+            "count", opContext,
+            shardId);
+    }
+
+    public boolean exists (String parentKey, Object key){
+        int shardId = shardCalculator.shardId(parentKey);
+        RelationalDaoPriv dao = daos.get(shardId);
+        val opContext = Get.<T, T>builder()
+            .criteria(dao.getDetachedCriteria(key))
+            .getter(dao::get).build();
+        Optional<T>
+            result = Optional.ofNullable(transactionExecutor.execute(dao.sessionFactory,
+            true,
+            "exists",
+            opContext,
+            shardId));
         return result.isPresent();
     }
 
@@ -790,44 +655,44 @@
      * @param criteria The select criteria
      * @return List of counts in each shard
      */
-    public List<Long> countScatterGather(DetachedCriteria criteria) {
+    public List<Long> countScatterGather (DetachedCriteria criteria){
 
         return IntStream.range(0, daos.size())
-                .mapToObj(shardId -> {
-                    val dao = daos.get(shardId);
-                    try {
-                        return transactionExecutor.execute(dao.sessionFactory, true, dao::count, criteria,
-                                                           "countScatterGather", shardId);
-                    }
-                    catch (Exception e) {
-                        throw new RuntimeException(e);
-                    }
-                }).collect(Collectors.toList());
-    }
-
-    public List<T> scatterGather(DetachedCriteria criteria, int start, int numRows) {
+            .mapToObj(shardId -> {
+                val dao = daos.get(shardId);
+                try {
+                    val opContext = Count.builder()
+                        .counter(dao::count).criteria(criteria).build();
+                    return transactionExecutor.execute(dao.sessionFactory, true,
+                        "countScatterGather", opContext, shardId);
+                }
+                catch (Exception e) {
+                    throw new RuntimeException(e);
+                }
+            }).collect(Collectors.toList());
+    }
+
+    public List<T> scatterGather (DetachedCriteria criteria,int start, int numRows){
         return IntStream.range(0, daos.size())
-                .mapToObj(shardId -> {
-                    val dao = daos.get(shardId);
-                    try {
-                        SelectParamPriv selectParam = SelectParamPriv.<T>builder()
-                                .criteria(criteria)
-                                .start(start)
-                                .numRows(numRows)
-                                .build();
-                        return transactionExecutor.execute(dao.sessionFactory,
-                                                           true,
-                                                           dao::select,
-                                                           selectParam,
-                                                           "scatterGather",
-                                                           shardId);
-                    }
-                    catch (Exception e) {
-                        throw new RuntimeException(e);
-                    }
-                }).flatMap(Collection::stream).collect(Collectors.toList());
-    }
->>>>>>> 52f14cfd
+            .mapToObj(shardId -> {
+                val dao = daos.get(shardId);
+                try {
+                    val opContext = Select.<T, List<T>>builder()
+                        .getter(dao::select)
+                        .criteria(criteria)
+                        .start(start)
+                        .numRows(numRows).build();
+                    return transactionExecutor.execute(dao.sessionFactory,
+                        true,
+                        "scatterGather",
+                        opContext,
+                        shardId);
+                }
+                catch (Exception e) {
+                    throw new RuntimeException(e);
+                }
+            }).flatMap(Collection::stream).collect(Collectors.toList());
+    }
 
     protected Field getKeyField() {
         return this.keyField;
@@ -846,15 +711,14 @@
                 .flatMap(dao -> {
                     val currIdx = daoIndex.getAndIncrement();
                     val criteria = criteriaMutator.apply(InternalUtils.cloneObject(inCriteria));
+                    val opContext = Select.<T, List<T>>builder()
+                        .getter(dao::select)
+                        .start(pointer.getCurrOffset(currIdx))
+                        .numRows(pageSize)
+                        .criteria(criteria).build();
                     return transactionExecutor.execute(dao.sessionFactory,
                                                        true,
-                                                       queryCriteria -> dao.select(
-                                                               SelectParamPriv.builder()
-                                                                       .criteria(queryCriteria)
-                                                                       .start(pointer.getCurrOffset(currIdx))
-                                                                       .numRows(pageSize)
-                                                                       .build()),
-                                                       criteria, methodName, currIdx)
+                                                        methodName, opContext, currIdx)
                             .stream()
                             .map(item -> new ScrollResultItem<>(item, currIdx));
                 })
