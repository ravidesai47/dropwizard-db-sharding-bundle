--- conflicted
+++ resolved
@@ -70,13 +70,8 @@
         if (cache.exists(key)) {
             return Optional.of(cache.get(key));
         }
-<<<<<<< HEAD
-        T entity = super.get(key, x->x, t -> t);
-        if(entity != null) {
-=======
-        T entity = super.get(key, t -> t);
+        T entity = super.get(key, Function.identity());
         if (entity != null) {
->>>>>>> 018eb3fd
             cache.put(key, entity);
         }
         return Optional.ofNullable(entity);
