/*
 * Copyright 2016 Santanu Sinha <santanu.sinha@gmail.com>
 *
 * Licensed under the Apache License, Version 2.0 (the "License");
 * you may not use this file except in compliance with the License.
 * You may obtain a copy of the License at
 *
 * http://www.apache.org/licenses/LICENSE-2.0
 *
 * Unless required by applicable law or agreed to in writing, software
 * distributed under the License is distributed on an "AS IS" BASIS,
 * WITHOUT WARRANTIES OR CONDITIONS OF ANY KIND, either express or implied.
 * See the License for the specific language governing permissions and
 * limitations under the License.
 *
 */

package io.appform.dropwizard.sharding.dao;

import com.google.common.base.Preconditions;
import com.google.common.collect.ImmutableList;
import com.google.common.collect.Lists;
<<<<<<< HEAD
import io.appform.dropwizard.sharding.scroll.*;
=======
import io.appform.dropwizard.sharding.ShardInfoProvider;
import io.appform.dropwizard.sharding.config.ShardingBundleOptions;
import io.appform.dropwizard.sharding.listeners.TransactionListenerContext;
import io.appform.dropwizard.sharding.listeners.TransactionListenerExecutor;
import io.appform.dropwizard.sharding.listeners.TransactionListenerFactory;
>>>>>>> eaf6b878
import io.appform.dropwizard.sharding.sharding.LookupKey;
import io.appform.dropwizard.sharding.sharding.ShardManager;
import io.appform.dropwizard.sharding.utils.InternalUtils;
import io.appform.dropwizard.sharding.utils.ShardCalculator;
import io.appform.dropwizard.sharding.utils.TransactionExecutor;
import io.appform.dropwizard.sharding.utils.TransactionHandler;
import io.dropwizard.hibernate.AbstractDAO;
import lombok.*;
import lombok.extern.slf4j.Slf4j;
import org.apache.commons.lang3.ClassUtils;
import org.apache.commons.lang3.reflect.FieldUtils;
import org.hibernate.Criteria;
import org.hibernate.LockMode;
import org.hibernate.Session;
import org.hibernate.SessionFactory;
import org.hibernate.criterion.*;
import org.hibernate.query.Query;

import java.lang.reflect.Field;
<<<<<<< HEAD
import java.util.*;
import java.util.concurrent.atomic.AtomicInteger;
import java.util.function.*;
=======
import java.util.Collection;
import java.util.List;
import java.util.Map;
import java.util.Objects;
import java.util.Optional;
import java.util.function.BiConsumer;
import java.util.function.Function;
import java.util.function.Predicate;
import java.util.function.Supplier;
>>>>>>> eaf6b878
import java.util.stream.Collectors;
import java.util.stream.IntStream;

/**
 * A dao to manage lookup and top level elements in the system. Can save and retrieve an object (tree) from any shard.
 * <b>Note:</b>
 * - The element must have only one String key for lookup.
 * - The key needs to be annotated with {@link LookupKey}
 * The entity can be retrieved from any shard using the key.
 */
@Slf4j
public class LookupDao<T> implements ShardedDao<T> {

    /**
     * This DAO wil be used to perform the ops inside a shard
     */
    private final class LookupDaoPriv extends AbstractDAO<T> {

        private final SessionFactory sessionFactory;

        public LookupDaoPriv(SessionFactory sessionFactory) {
            super(sessionFactory);
            this.sessionFactory = sessionFactory;
        }

        /**
         * Get an element from the shard.
         *
         * @param lookupKey Id of the object
         * @return Extracted element or null if not found.
         */
        T get(String lookupKey) {
            return getLocked(lookupKey, x -> x, LockMode.READ);
        }

        T get(String lookupKey, UnaryOperator<Criteria> criteriaUpdater) {
            return getLocked(lookupKey, criteriaUpdater, LockMode.READ);
        }

        T getLockedForWrite(String lookupKey) {
            return getLockedForWrite(lookupKey, x -> x);
        }

        T getLockedForWrite(String lookupKey, UnaryOperator<Criteria> criteriaUpdater) {
            return getLocked(lookupKey, criteriaUpdater, LockMode.UPGRADE_NOWAIT);
        }

        /**
         * Get an element from the shard.
         *
         * @param lookupKey       Id of the object
         * @param criteriaUpdater
         * @return Extracted element or null if not found.
         */
        T getLocked(String lookupKey, UnaryOperator<Criteria> criteriaUpdater, LockMode lockMode) {
            Criteria criteria = criteriaUpdater.apply(currentSession()
                                                              .createCriteria(entityClass)
                                                              .add(Restrictions.eq(keyField.getName(), lookupKey))
                                                              .setLockMode(lockMode));
            return uniqueResult(criteria);
        }

        /**
         * Save the lookup element. Returns the augmented element id any generated fields are present.
         *
         * @param entity Object to save
         * @return Augmented entity
         */
        T save(T entity) {
            return persist(entity);
        }

        void update(T entity) {
            currentSession().evict(entity); //Detach .. otherwise update is a no-op
            currentSession().update(entity);
        }

        /**
         * Run a query inside this shard and return the matching list.
         *
         * @param criteria selection criteria to be applied.
         * @return List of elements or empty list if none found
         */
        List<T> select(DetachedCriteria criteria) {
            return list(criteria.getExecutableCriteria(currentSession()));
        }

        List<T> select(DetachedCriteria criteria, int start, int count) {
            val executableCriteria = criteria.getExecutableCriteria(currentSession());
            if (-1 != start) {
                executableCriteria.setFirstResult(start);
            }
            if (-1 != count) {
                executableCriteria.setMaxResults(count);
            }
            return list(executableCriteria);
        }

        long count(DetachedCriteria criteria) {
            return (long) criteria.getExecutableCriteria(currentSession())
                    .setProjection(Projections.rowCount())
                    .uniqueResult();
        }

        /**
         * Delete an object
         */
        boolean delete(String id) {
            return Optional.ofNullable(getLocked(id, x -> x, LockMode.UPGRADE_NOWAIT))
                    .map(object -> {
                        currentSession().delete(object);
                        return true;
                    })
                    .orElse(false);

        }

        public int update(final UpdateOperationMeta updateOperationMeta) {
            Query query = currentSession().createNamedQuery(updateOperationMeta.getQueryName());
            updateOperationMeta.getParams().forEach(query::setParameter);
            return query.executeUpdate();
        }
    }

    private List<LookupDaoPriv> daos;
    private final Class<T> entityClass;

    @Getter
    private final ShardCalculator<String> shardCalculator;
    @Getter
    private final ShardingBundleOptions shardingOptions;
    private final Field keyField;

    private final TransactionExecutor transactionExecutor;

    private final List<TransactionListenerFactory> listenerFactories;

    private final ShardInfoProvider shardInfoProvider;

    /**
     * Creates a new sharded DAO. The number of managed shards and bucketing is controlled by the {@link ShardManager}.
     *
     * @param sessionFactories a session provider for each shard
     * @param shardCalculator  calculator for shards
     */
    public LookupDao(
            List<SessionFactory> sessionFactories,
            Class<T> entityClass,
            ShardCalculator<String> shardCalculator,
            ShardingBundleOptions shardingOptions,
            final ShardInfoProvider shardInfoProvider,
            final List<TransactionListenerFactory> listenerFactories) {
        this.daos = sessionFactories.stream().map(LookupDaoPriv::new).collect(Collectors.toList());
        this.entityClass = entityClass;
        this.shardCalculator = shardCalculator;
        this.shardingOptions = shardingOptions;
        this.listenerFactories = listenerFactories;
        this.shardInfoProvider = shardInfoProvider;
        this.transactionExecutor = new TransactionExecutor(shardInfoProvider, getClass(), entityClass, listenerFactories,
                sessionFactories.size());

        Field fields[] = FieldUtils.getFieldsWithAnnotation(entityClass, LookupKey.class);
        Preconditions.checkArgument(fields.length != 0, "At least one field needs to be sharding key");
        Preconditions.checkArgument(fields.length == 1, "Only one field can be sharding key");
        keyField = fields[0];
        if (!keyField.isAccessible()) {
            try {
                keyField.setAccessible(true);
            }
            catch (SecurityException e) {
                log.error("Error making key field accessible please use a public method and mark that as LookupKey", e);
                throw new IllegalArgumentException("Invalid class, DAO cannot be created.", e);
            }
        }
        Preconditions.checkArgument(ClassUtils.isAssignable(keyField.getType(), String.class),
                                    "Key field must be a string");
    }

    /**
     * Get an object on the basis of key (value of field annotated with {@link LookupKey}) from any shard.
     * <b>Note:</b> Lazy loading will not work once the object is returned.
     * If you need lazy loading functionality use the alternate {@link #get(String, Function)} method.
     *
     * @param key The value of the key field to look for.
     * @return The entity
     * @throws Exception if backing dao throws
     */
    public Optional<T> get(String key) throws Exception {
        return Optional.ofNullable(get(key, x -> x, t -> t));
    }

    public Optional<T> get(String key, UnaryOperator<Criteria> criteriaUpdater) throws Exception {
        return Optional.ofNullable(get(key, criteriaUpdater, t -> t));
    }

    /**
     * Get an object on the basis of key (value of field annotated with {@link LookupKey}) from any shard
     * and applies the provided function/lambda to it. The return from the handler becomes the return to the get
     * function.
     * <b>Note:</b> The transaction is open when handler is applied. So lazy loading will work inside the handler.
     * Once get returns, lazy loading will nt owrok.
     *
     * @param key     The value of the key field to look for.
     * @param handler Handler function/lambda that receives the retrieved object.
     * @return Whatever is returned by the handler function
     * @throws Exception if backing dao throws
     */
    public <U> U get(String key, Function<T, U> handler) throws Exception {
        int shardId = shardCalculator.shardId(key);
        LookupDaoPriv dao = daos.get(shardId);
        return transactionExecutor.execute(dao.sessionFactory, true, dao::get, key, handler, "get",
                shardId);
    }

    @SuppressWarnings("java:S112")
    public <U> U get(String key, UnaryOperator<Criteria> criteriaUpdater, Function<T, U> handler) throws Exception {
        int shardId = shardCalculator.shardId(key);
        LookupDaoPriv dao = daos.get(shardId);
        return Transactions.execute(dao.sessionFactory, true, k -> dao.get(k, criteriaUpdater), key, handler);
    }

    /**
     * Check if object with specified key exists in any shard.
     *
     * @param key id of the element to look for
     * @return true/false depending on if it's found or not.
     * @throws Exception if backing dao throws
     */
    public boolean exists(String key) throws Exception {
        return get(key).isPresent();
    }

    /**
     * Saves an entity on proper shard based on hash of the value in the key field in the object.
     * The updated entity is returned. If Cascade is specified, this can be used
     * to save an object tree based on the shard of the top entity that has the key field.
     * <b>Note:</b> Lazy loading will not work on the augmented entity. Use the alternate
     * {@link #save(Object, Function)} for that.
     *
     * @param entity Entity to save
     * @return Entity
     * @throws Exception if backing dao throws
     */
    public Optional<T> save(T entity) throws Exception {
        return Optional.ofNullable(save(entity, t -> t));
    }

    /**
     * Save an object on the basis of key (value of field annotated with {@link LookupKey}) to target shard
     * and applies the provided function/lambda to it. The return from the handler becomes the return to the get
     * function.
     * <b>Note:</b> Handler is executed in the same transactional context as the save operation.
     * So any updates made to the object in this context will also get persisted.
     *
     * @param entity  The value of the key field to look for.
     * @param handler Handler function/lambda that receives the retrieved object.
     * @return The entity
     * @throws Exception if backing dao throws
     */
    public <U> U save(T entity, Function<T, U> handler) throws Exception {
        final String key = keyField.get(entity).toString();
        int shardId = shardCalculator.shardId(key);
        log.debug("Saving entity of type {} with key {} to shard {}", entityClass.getSimpleName(), key, shardId);
        LookupDaoPriv dao = daos.get(shardId);
        return transactionExecutor.execute(dao.sessionFactory, false, dao::save, entity, handler,
                "save", shardId);
    }

    public Optional<T> createOrUpdate(String id,
                               UnaryOperator<T> updater,
                               Supplier<T> entityGenerator) {
        val shardId = shardCalculator.shardId(id);
        val dao = daos.get(shardId);
        return Optional.of(Transactions.execute(dao.sessionFactory,
                             false,
                             dao::getLockedForWrite,
                             id,
                             result -> {
                                if(null == result) {
                                    val newEntity = entityGenerator.get();
                                    if(null != newEntity) {
                                        return dao.save(newEntity);
                                    }
                                    return null;
                                }
                                 val updated = updater.apply(result);
                                if(null != updated) {
                                    dao.update(updated);
                                }
                                return dao.get(id);
                             }));
    }

    public boolean updateInLock(String id, Function<Optional<T>, T> updater) {
        int shardId = shardCalculator.shardId(id);
        LookupDaoPriv dao = daos.get(shardId);
        return updateImpl(id, dao::getLockedForWrite, updater, shardId);
    }

    public boolean update(String id, Function<Optional<T>, T> updater) {
        int shardId = shardCalculator.shardId(id);
        LookupDaoPriv dao = daos.get(shardId);
        return updateImpl(id, dao::get, updater, shardId);
    }

    public int updateUsingQuery(String id, UpdateOperationMeta updateOperationMeta) {
        int shardId = shardCalculator.shardId(id);
        LookupDaoPriv dao = daos.get(shardId);
        return transactionExecutor.execute(dao.sessionFactory, false, dao::update, updateOperationMeta,
                "updateUsingQuery", shardId);
    }

    private boolean updateImpl(
            String id,
            Function<String, T> getter,
            Function<Optional<T>, T> updater,
            int shardId) {
        try {
            val dao = daos.get(shardId);
            return transactionExecutor.<T, String, Boolean>execute(dao.sessionFactory, true, getter, id, entity -> {
                T newEntity = updater.apply(Optional.ofNullable(entity));
                if (null == newEntity) {
                    return false;
                }
                dao.update(newEntity);
                return true;
            }, "updateImpl", shardId);
        }
        catch (Exception e) {
            throw new RuntimeException("Error updating entity: " + id, e);
        }
    }

    public LockedContext<T> lockAndGetExecutor(String id) {
        int shardId = shardCalculator.shardId(id);
        LookupDaoPriv dao = daos.get(shardId);
        return new LockedContext<>(shardId, dao.sessionFactory, () -> dao.getLockedForWrite(id),
                entityClass, listenerFactories, shardInfoProvider);
    }

    public ReadOnlyContext<T> readOnlyExecutor(String id) {
        return readOnlyExecutor(id, x -> x);
    }

    public ReadOnlyContext<T> readOnlyExecutor(String id, UnaryOperator<Criteria> criteriaUpdater) {
        int shardId = shardCalculator.shardId(id);
        LookupDaoPriv dao = daos.get(shardId);
<<<<<<< HEAD
        return new ReadOnlyContext<>(shardId, dao.sessionFactory, key -> dao.getLocked(key,
                                                                                       criteriaUpdater,
                                                                                       LockMode.NONE), null, id);
=======
        return new ReadOnlyContext<>(shardId,
                dao.sessionFactory,
                key -> dao.getLocked(key, LockMode.NONE),
                null,
                id,
                shardingOptions.isSkipReadOnlyTransaction(), listenerFactories,
                shardInfoProvider, entityClass);
>>>>>>> eaf6b878
    }

    public ReadOnlyContext<T> readOnlyExecutor(String id, Supplier<Boolean> entityPopulator) {
        return readOnlyExecutor(id, x -> x, entityPopulator);
    }

    public ReadOnlyContext<T> readOnlyExecutor(
            String id,
            UnaryOperator<Criteria> criteriaUpdater,
            Supplier<Boolean> entityPopulator) {
        int shardId = shardCalculator.shardId(id);
        LookupDaoPriv dao = daos.get(shardId);
        return new ReadOnlyContext<>(shardId,
<<<<<<< HEAD
                                     dao.sessionFactory,
                                     key -> dao.getLocked(key, criteriaUpdater, LockMode.NONE),
                                     entityPopulator,
                                     id);
=======
                dao.sessionFactory,
                key -> dao.getLocked(key, LockMode.NONE),
                entityPopulator,
                id,
                shardingOptions.isSkipReadOnlyTransaction(), listenerFactories,
                shardInfoProvider, entityClass);
>>>>>>> eaf6b878
    }

    public LockedContext<T> saveAndGetExecutor(T entity) {
        String id;
        try {
            id = keyField.get(entity).toString();
        }
        catch (IllegalAccessException e) {
            throw new RuntimeException(e);
        }
        int shardId = shardCalculator.shardId(id);
        LookupDaoPriv dao = daos.get(shardId);
        return new LockedContext<>(shardId, dao.sessionFactory, dao::save, entity,
                entityClass, listenerFactories, shardInfoProvider);
    }

    /**
     * Queries using the specified criteria across all shards and returns the result.
     * <b>Note:</b> This method runs the query serially, and it's usage is not recommended.
     *
     * @param criteria The select criteria
     * @return List of elements or empty if none match
     */
    public List<T> scatterGather(DetachedCriteria criteria) {
        return IntStream.range(0, daos.size())
                .mapToObj(shardId -> {
                    try {
                        val dao = daos.get(shardId);
                        return transactionExecutor.execute(dao.sessionFactory, true, dao::select, criteria, "scatterGather",
                                shardId);
                    }
                    catch (Exception e) {
                        throw new RuntimeException(e);
                    }
                }).flatMap(Collection::stream).collect(Collectors.toList());
    }

    /**
     * Provides a scroll api for records across shards. This api will scroll down in ascending order of the
     * 'sortFieldName' field. Newly added records can be polled by passing the pointer repeatedly. If nothing new is
     * available, it will return an empty in {@link ScrollResult#getResult()}.
     * If the passed pointer is null, it will return the first pageSize records with a pointer to be passed to get the
     * next pageSize set of records.
     * <p>
     * NOTES:
     * - Do not modify the criteria between subsequent calls
     * - It is important to provide a sort field that is perpetually increasing
     * - Pointer returned can be used to _only_ scroll down
     *
     * @param inCriteria    The core criteria for the query
     * @param inPointer      Existing {@link ScrollPointer}, should be null at start of a scroll session
     * @param pageSize      Count of records per shard
     * @param sortFieldName Field to sort by. For correct sorting, the field needs to be an ever-increasing one
     * @return A {@link ScrollResult} object that contains a {@link ScrollPointer} and a list of results with
     * max N * pageSize elements
     */
    public ScrollResult<T> scrollDown(
            final DetachedCriteria inCriteria,
            final ScrollPointer inPointer,
            final int pageSize,
            @NonNull final String sortFieldName) {
        log.debug("SCROLL POINTER: {}", inPointer);
        val pointer = inPointer == null ? new ScrollPointer(ScrollPointer.Direction.DOWN) : inPointer;
        Preconditions.checkArgument(pointer.getDirection().equals(ScrollPointer.Direction.DOWN),
                                    "A down scroll pointer needs to be passed to this method");
        return scrollImpl(inCriteria,
                          pointer,
                          pageSize,
                          criteria -> criteria.addOrder(Order.asc(sortFieldName)),
                          new FieldComparator<T>(FieldUtils.getField(this.entityClass, sortFieldName, true))
                                  .thenComparing(ScrollResultItem::getShardIdx));
    }

    /**
     * Provides a scroll api for records across shards. This api will scroll down in descending order of the
     * 'sortFieldName' field.
     * As this api goes back in order, newly added records will not be available in the scroll.
     * If the passed pointer is null, it will return the last pageSize records with a pointer to be passed to get the
     * previous pageSize set of records.
     * <p>
     * NOTES:
     * - Do not modify the criteria between subsequent calls
     * - It is important to provide a sort field that is perpetually increasing
     * - Pointer returned can be used to _only_ scroll up
     *
     * @param inCriteria    The core criteria for the query
     * @param inPointer      Existing {@link ScrollPointer}, should be null at start of a scroll session
     * @param pageSize      Count of records per shard
     * @param sortFieldName Field to sort by. For correct sorting, the field needs to be an ever-increasing one
     * @return A {@link ScrollResult} object that contains a {@link ScrollPointer} and a list of results with
     * max N * pageSize elements
     */
    @SneakyThrows
    public ScrollResult<T> scrollUp(
            final DetachedCriteria inCriteria,
            final ScrollPointer inPointer,
            final int pageSize,
            @NonNull final String sortFieldName) {
        val pointer = null == inPointer ? new ScrollPointer(ScrollPointer.Direction.UP) : inPointer;
        Preconditions.checkArgument(pointer.getDirection().equals(ScrollPointer.Direction.UP),
                                    "An up scroll pointer needs to be passed to this method");
        return scrollImpl(inCriteria,
                          pointer,
                          pageSize,
                          criteria -> criteria.addOrder(Order.desc(sortFieldName)),
                          new FieldComparator<T>(FieldUtils.getField(this.entityClass, sortFieldName, true))
                                  .reversed()
                                  .thenComparing(ScrollResultItem::getShardIdx));
    }

    @SneakyThrows
    private ScrollResult<T> scrollImpl(
            final DetachedCriteria inCriteria,
            final ScrollPointer pointer,
            final int pageSize,
            final UnaryOperator<DetachedCriteria> criteriaMutator,
            final Comparator<ScrollResultItem<T>> comparator) {
        val daoIndex = new AtomicInteger();
        val results = daos.stream()
                .flatMap(dao -> {
                    val currIdx = daoIndex.getAndIncrement();
                    val criteria = criteriaMutator.apply(InternalUtils.cloneObject(inCriteria));
                    return Transactions.execute(dao.sessionFactory,
                                                true,
                                                queryCriteria -> dao.select(
                                                        queryCriteria,
                                                        pointer.getCurrOffset(currIdx),
                                                        pageSize),
                                                criteria)
                            .stream()
                            .map(item -> new ScrollResultItem<>(item, currIdx));
                })
                .sorted(comparator)
                .limit(pageSize)
                .collect(Collectors.toList());
        //This list will be of _pageSize_ long but max fetched might be _pageSize_ * numShards long
        val outputBuilder = ImmutableList.<T>builder();
        results.forEach(result -> {
            outputBuilder.add(result.getData());
            pointer.advance(result.getShardIdx(), 1);// will get advanced
        });
        return new ScrollResult<>(pointer, outputBuilder.build());
    }

    /**
     * Queries using the specified criteria across all shards and returns the counts of rows satisfying the criteria.
     * <b>Note:</b> This method runs the query serially
     *
     * @param criteria The select criteria
     * @return List of counts in each shard
     */
    public List<Long> count(DetachedCriteria criteria) {
        return IntStream.range(0, daos.size())
                .mapToObj(shardId -> {
                    val dao = daos.get(shardId);
                    try {
                        return transactionExecutor.execute(dao.sessionFactory, true, dao::count, criteria, "count", shardId);
                    }
                    catch (Exception e) {
                        throw new RuntimeException(e);
                    }
                }).collect(Collectors.toList());
    }

    /**
     * Queries across various shards and returns the results.
     * <b>Note:</b> This method runs the query serially and is efficient over scatterGather and serial get of all key
     *
     * @param keys The list of lookup keys
     * @return List of elements or empty if none match
     */
    public List<T> get(List<String> keys) {
        Map<Integer, List<String>> lookupKeysGroupByShards = keys.stream()
                .collect(
                        Collectors.groupingBy(shardCalculator::shardId, Collectors.toList()));

        return lookupKeysGroupByShards.keySet().stream().map(shardId -> {
            try {
                DetachedCriteria criteria = DetachedCriteria.forClass(entityClass)
                        .add(Restrictions.in(keyField.getName(), lookupKeysGroupByShards.get(shardId)));
                return transactionExecutor.execute(daos.get(shardId).sessionFactory,
                                            true,
                                            daos.get(shardId)::select,
                                            criteria, "get", shardId);
            }
            catch (Exception e) {
                throw new RuntimeException(e);
            }
        }).flatMap(Collection::stream).collect(Collectors.toList());
    }

    public <U> U runInSession(String id, Function<Session, U> handler) {
        int shardId = shardCalculator.shardId(id);
        LookupDaoPriv dao = daos.get(shardId);
        return transactionExecutor.execute(dao.sessionFactory, handler, "runInSession", shardId);
    }

    public boolean delete(String id) {
        int shardId = shardCalculator.shardId(id);
        return transactionExecutor.execute(daos.get(shardId).sessionFactory, false, daos.get(shardId)::delete, id, "delete",
                shardId);
    }

    protected Field getKeyField() {
        return this.keyField;
    }

    @Getter
    public static class ReadOnlyContext<T> {
        private final int shardId;
        private final SessionFactory sessionFactory;
        private final Function<String, T> getter;
        private final Supplier<Boolean> entityPopulator;
        private final String key;
        private final List<Function<T, Void>> operations = Lists.newArrayList();
        private final boolean skipTransaction;
        private final TransactionListenerContext listenerContext;
        private final TransactionListenerExecutor transactionListenerExecutor;

        public ReadOnlyContext(
                int shardId,
                SessionFactory sessionFactory,
                Function<String, T> getter,
                Supplier<Boolean> entityPopulator,
                String key,
                boolean skipTxn,
                final List<TransactionListenerFactory> listenerFactories,
                final ShardInfoProvider shardInfoProvider,
                final Class<?> entityClass) {
            this.shardId = shardId;
            this.sessionFactory = sessionFactory;
            this.getter = getter;
            this.entityPopulator = entityPopulator;
            this.key = key;
            this.skipTransaction = skipTxn;
            val shardName = shardInfoProvider.shardName(shardId);
            this.listenerContext = TransactionListenerContext.builder()
                    .opType("execute")
                    .shardName(shardName)
                    .daoClass(getClass())
                    .entityClass(entityClass)
                    .build();
            val listeners = listenerFactories.stream().map(listenerFactory ->
                            listenerFactory.createListener(getClass(), entityClass, shardName))
                    .filter(Objects::nonNull)
                    .collect(Collectors.toList());
            this.transactionListenerExecutor = new TransactionListenerExecutor(listeners);

        }


        public ReadOnlyContext<T> apply(Function<T, Void> handler) {
            this.operations.add(handler);
            return this;
        }


        public <U> ReadOnlyContext<T> readOneAugmentParent(
                RelationalDao<U> relationalDao,
                DetachedCriteria criteria,
                BiConsumer<T, List<U>> consumer) {
            return readAugmentParent(relationalDao, criteria, 0, 1, consumer, p -> true);
        }

        public <U> ReadOnlyContext<T> readAugmentParent(
                RelationalDao<U> relationalDao,
                DetachedCriteria criteria,
                int first,
                int numResults,
                BiConsumer<T, List<U>> consumer) {
            return readAugmentParent(relationalDao, criteria, first, numResults, consumer, p -> true);
        }

        public <U> ReadOnlyContext<T> readOneAugmentParent(
                RelationalDao<U> relationalDao,
                DetachedCriteria criteria,
                BiConsumer<T, List<U>> consumer,
                Predicate<T> filter) {
            return readAugmentParent(relationalDao, criteria, 0, 1, consumer, filter);
        }

        public <U> ReadOnlyContext<T> readAugmentParent(
                RelationalDao<U> relationalDao,
                DetachedCriteria criteria,
                int first,
                int numResults,
                BiConsumer<T, List<U>> consumer,
                Predicate<T> filter) {
            return apply(parent -> {
                if (filter.test(parent)) {
                    try {
                        consumer.accept(parent, relationalDao.select(this, criteria, first, numResults));
                    }
                    catch (Exception e) {
                        throw new RuntimeException(e);
                    }
                }
                return null;
            });
        }

        public Optional<T> execute() {
            var result = executeImpl();
            if (null == result
                    && null != entityPopulator
                    && Boolean.TRUE.equals(entityPopulator.get())) {//Try to populate entity (maybe from cold store etc)
                result = executeImpl();
            }
            return Optional.ofNullable(result);
        }

        private T executeImpl() {
            transactionListenerExecutor.beforeExecute(listenerContext);
            TransactionHandler transactionHandler = new TransactionHandler(sessionFactory, true, this.skipTransaction);
            transactionHandler.beforeStart();
            try {
                T result = getter.apply(key);
                if (null != result) {
                    operations.forEach(operation -> operation.apply(result));
                }
                transactionListenerExecutor.afterExecute(listenerContext);
                return result;
            }
            catch (Exception e) {
                transactionListenerExecutor.afterException(listenerContext, e);
                transactionHandler.onError();
                throw e;
            }
            finally {
                transactionHandler.afterEnd();
            }
        }
    }

}<|MERGE_RESOLUTION|>--- conflicted
+++ resolved
@@ -20,15 +20,12 @@
 import com.google.common.base.Preconditions;
 import com.google.common.collect.ImmutableList;
 import com.google.common.collect.Lists;
-<<<<<<< HEAD
 import io.appform.dropwizard.sharding.scroll.*;
-=======
 import io.appform.dropwizard.sharding.ShardInfoProvider;
 import io.appform.dropwizard.sharding.config.ShardingBundleOptions;
 import io.appform.dropwizard.sharding.listeners.TransactionListenerContext;
 import io.appform.dropwizard.sharding.listeners.TransactionListenerExecutor;
 import io.appform.dropwizard.sharding.listeners.TransactionListenerFactory;
->>>>>>> eaf6b878
 import io.appform.dropwizard.sharding.sharding.LookupKey;
 import io.appform.dropwizard.sharding.sharding.ShardManager;
 import io.appform.dropwizard.sharding.utils.InternalUtils;
@@ -48,11 +45,9 @@
 import org.hibernate.query.Query;
 
 import java.lang.reflect.Field;
-<<<<<<< HEAD
 import java.util.*;
 import java.util.concurrent.atomic.AtomicInteger;
 import java.util.function.*;
-=======
 import java.util.Collection;
 import java.util.List;
 import java.util.Map;
@@ -62,7 +57,6 @@
 import java.util.function.Function;
 import java.util.function.Predicate;
 import java.util.function.Supplier;
->>>>>>> eaf6b878
 import java.util.stream.Collectors;
 import java.util.stream.IntStream;
 
@@ -281,7 +275,13 @@
     public <U> U get(String key, UnaryOperator<Criteria> criteriaUpdater, Function<T, U> handler) throws Exception {
         int shardId = shardCalculator.shardId(key);
         LookupDaoPriv dao = daos.get(shardId);
-        return Transactions.execute(dao.sessionFactory, true, k -> dao.get(k, criteriaUpdater), key, handler);
+        return transactionExecutor.execute(dao.sessionFactory,
+                                           true,
+                                           k -> dao.get(k, criteriaUpdater),
+                                           key,
+                                           handler,
+                                           "get",
+                                           shardId);
     }
 
     /**
@@ -336,7 +336,7 @@
                                Supplier<T> entityGenerator) {
         val shardId = shardCalculator.shardId(id);
         val dao = daos.get(shardId);
-        return Optional.of(Transactions.execute(dao.sessionFactory,
+        return Optional.of(transactionExecutor.execute(dao.sessionFactory,
                              false,
                              dao::getLockedForWrite,
                              id,
@@ -353,7 +353,7 @@
                                     dao.update(updated);
                                 }
                                 return dao.get(id);
-                             }));
+                             }, "createOrUpdate", shardId));
     }
 
     public boolean updateInLock(String id, Function<Optional<T>, T> updater) {
@@ -410,19 +410,13 @@
     public ReadOnlyContext<T> readOnlyExecutor(String id, UnaryOperator<Criteria> criteriaUpdater) {
         int shardId = shardCalculator.shardId(id);
         LookupDaoPriv dao = daos.get(shardId);
-<<<<<<< HEAD
-        return new ReadOnlyContext<>(shardId, dao.sessionFactory, key -> dao.getLocked(key,
-                                                                                       criteriaUpdater,
-                                                                                       LockMode.NONE), null, id);
-=======
         return new ReadOnlyContext<>(shardId,
                 dao.sessionFactory,
-                key -> dao.getLocked(key, LockMode.NONE),
+                key -> dao.getLocked(key, criteriaUpdater, LockMode.NONE),
                 null,
                 id,
                 shardingOptions.isSkipReadOnlyTransaction(), listenerFactories,
                 shardInfoProvider, entityClass);
->>>>>>> eaf6b878
     }
 
     public ReadOnlyContext<T> readOnlyExecutor(String id, Supplier<Boolean> entityPopulator) {
@@ -436,19 +430,13 @@
         int shardId = shardCalculator.shardId(id);
         LookupDaoPriv dao = daos.get(shardId);
         return new ReadOnlyContext<>(shardId,
-<<<<<<< HEAD
-                                     dao.sessionFactory,
-                                     key -> dao.getLocked(key, criteriaUpdater, LockMode.NONE),
-                                     entityPopulator,
-                                     id);
-=======
+
                 dao.sessionFactory,
-                key -> dao.getLocked(key, LockMode.NONE),
+                key -> dao.getLocked(key, criteriaUpdater, LockMode.NONE),
                 entityPopulator,
                 id,
                 shardingOptions.isSkipReadOnlyTransaction(), listenerFactories,
                 shardInfoProvider, entityClass);
->>>>>>> eaf6b878
     }
 
     public LockedContext<T> saveAndGetExecutor(T entity) {
@@ -519,7 +507,8 @@
                           pageSize,
                           criteria -> criteria.addOrder(Order.asc(sortFieldName)),
                           new FieldComparator<T>(FieldUtils.getField(this.entityClass, sortFieldName, true))
-                                  .thenComparing(ScrollResultItem::getShardIdx));
+                                  .thenComparing(ScrollResultItem::getShardIdx),
+                          "scrollDown");
     }
 
     /**
@@ -556,7 +545,8 @@
                           criteria -> criteria.addOrder(Order.desc(sortFieldName)),
                           new FieldComparator<T>(FieldUtils.getField(this.entityClass, sortFieldName, true))
                                   .reversed()
-                                  .thenComparing(ScrollResultItem::getShardIdx));
+                                  .thenComparing(ScrollResultItem::getShardIdx),
+                          "scrollUp");
     }
 
     @SneakyThrows
@@ -565,19 +555,20 @@
             final ScrollPointer pointer,
             final int pageSize,
             final UnaryOperator<DetachedCriteria> criteriaMutator,
-            final Comparator<ScrollResultItem<T>> comparator) {
+            final Comparator<ScrollResultItem<T>> comparator,
+            String methodName) {
         val daoIndex = new AtomicInteger();
         val results = daos.stream()
                 .flatMap(dao -> {
                     val currIdx = daoIndex.getAndIncrement();
                     val criteria = criteriaMutator.apply(InternalUtils.cloneObject(inCriteria));
-                    return Transactions.execute(dao.sessionFactory,
+                    return transactionExecutor.execute(dao.sessionFactory,
                                                 true,
                                                 queryCriteria -> dao.select(
                                                         queryCriteria,
                                                         pointer.getCurrOffset(currIdx),
                                                         pageSize),
-                                                criteria)
+                                                criteria, methodName, currIdx)
                             .stream()
                             .map(item -> new ScrollResultItem<>(item, currIdx));
                 })
